--- conflicted
+++ resolved
@@ -22,11 +22,6 @@
 from subprocess import Popen, PIPE
 import math
 import gzip
-<<<<<<< HEAD
-from subprocess import Popen, PIPE
-# import resource # see http://stackoverflow.com/q/21885545/597069
-=======
->>>>>>> 080b4c9f
 # import numpy as np
 # import scipy as sp
 
@@ -156,11 +151,6 @@
         runLength = datetime.timedelta(seconds=
                                        math.floor(endTime - startTime))
         msg += " (%s" % str(runLength)
-<<<<<<< HEAD
-        # maxMem = round(resource.getrusage(resource.RUSAGE_SELF).ru_maxrss)
-        # msg += "; %i kB)" % maxMem
-=======
->>>>>>> 080b4c9f
         if "linux" in sys.platform:
             p = Popen(["grep", "VmHWM", "/proc/%s/status" % os.getpid()],
                       shell=False, stdout=PIPE).communicate()
